cmake_minimum_required(VERSION 3.0)

list(APPEND CMAKE_MODULE_PATH "${CMAKE_CURRENT_SOURCE_DIR}/cmake")

# Suppress warnings of policy CMP0042
set(CMAKE_POLICY_DEFAULT_CMP0042 NEW CACHE STRING CMAKE_POLICY_DEFAULT_CMP0042)

# Enable PIC
set(CMAKE_POSITION_INDEPENDENT_CODE ON)

include(MeChecks)
me_compile_options(-pipe)

# Add zlib
add_subdirectory(zlib)

# Find table-gen
message(STATUS "Found wimal: ${WIMAL_HOME}")
find_program(
    PROGRAM_LLVM_TBLGEN
    llvm-tblgen
    HINTS ${WIMAL_HOME}/bin
)
find_program(
    PROGRAM_CLANG_TBLGEN
    clang-tblgen
    HINTS ${WIMAL_HOME}/bin
)

if(NOT PROGRAM_LLVM_TBLGEN STREQUAL PROGRAM_LLVM_TBLGEN-NOTFOUND)
    message(STATUS "Found llvm-tblgen: ${PROGRAM_LLVM_TBLGEN}")
    set(LLVM_TABLEGEN ${PROGRAM_LLVM_TBLGEN} CACHE PATH LLVM_TABLEGEN)
endif()
if(NOT PROGRAM_CLANG_TBLGEN STREQUAL PROGRAM_CLANG_TBLGEN-NOTFOUND)
    message(STATUS "Found clang-tblgen: ${PROGRAM_CLANG_TBLGEN}")
    set(CLANG_TABLEGEN ${PROGRAM_CLANG_TBLGEN} CACHE PATH CLANG_TABLEGEN)
endif()

# Enable zlib
set(LLVM_ENABLE_ZLIB ON CACHE BOOL LLVM_ENABLE_ZLIB)
set(HAVE_LIBZ_Z 1 CACHE INTERNAL HAVE_LIBZ_Z)
set(HAVE_ZLIB_H 1 CACHE INTERNAL HAVE_ZLIB_H)
get_target_property(ZLIB_INCLUDE_DIRECTORIES zlibstatic INCLUDE_DIRECTORIES)
include_directories(${ZLIB_INCLUDE_DIRECTORIES})
link_directories("${CMAKE_CURRENT_BINARY_DIR}/zlib")

# Add libxml2
add_subdirectory(libxml2)

# Disable libxml2 for llvm
set(LLVM_ENABLE_LIBXML2 OFF CACHE BOOL LLVM_ENABLE_LIBXML2)

# Add libressl
add_subdirectory(libressl)

# Add xar
add_subdirectory(xar)

# Add uuid
add_subdirectory(uuid)

# Necessary for ld64
set(LLVM_ENABLE_EH ON CACHE BOOL LLVM_ENABLE_EH)
set(LLVM_ENABLE_RTTI ON CACHE BOOL LLVM_ENABLE_RTTI)

# Build libLLVM.so
set(LLVM_LINK_LLVM_DYLIB ON CACHE BOOL LLVM_LINK_LLVM_DYLIB)

# Enable LLVMgold
set(LLVM_ENABLE_PIC ON CACHE BOOL LLVM_ENABLE_PIC)
set(LLVM_BINUTILS_INCDIR "." CACHE PATH LLVM_BINUTILS_INCDIR)

# Skip unnecessary components
set(LLVM_INCLUDE_BENCHMARKS OFF CACHE BOOL LLVM_INCLUDE_BENCHMARKS)
set(LLVM_INCLUDE_DOCS OFF CACHE BOOL LLVM_INCLUDE_DOCS)
set(LLVM_INCLUDE_RUNTIMES OFF CACHE BOOL LLVM_INCLUDE_RUNTIMES)
set(LLVM_INCLUDE_TESTS OFF CACHE BOOL LLVM_INCLUDE_TESTS)
set(LLVM_INCLUDE_UTILS OFF CACHE BOOL LLVM_INCLUDE_UTILS)

# Skip unnecessary builds
set(LLVM_BUILD_EXAMPLES OFF CACHE BOOL LLVM_BUILD_EXAMPLES)

# Disable bindings
set(LLVM_ENABLE_BINDINGS OFF CACHE BOOL LLVM_ENABLE_BINDINGS)

# Disable unnecessary targets
set(LLVM_TARGETS_TO_BUILD X86 AArch64 ARM CACHE STRING LLVM_TARGETS_TO_BUILD)

# Enable tools
set(LLVM_BUILD_TOOLS ON CACHE BOOL LLVM_BUILD_TOOLS)
set(
    LLVM_TOOLCHAIN_TOOLS
    llvm-ar
    llvm-nm
    llvm-objcopy
    llvm-objdump
    llvm-ranlib
    llvm-readelf
    llvm-readobj
    llvm-strip
    CACHE STRING
    LLVM_TOOLCHAIN_TOOLS
)

# Include external projects
set(LLVM_EXTERNAL_PROJECTS
    wimal
    clang
    lld
    tapi
    ld64
    CACHE STRING
    LLVM_EXTERNAL_PROJECTS
)

# Enable wimal
set(
    LLVM_EXTERNAL_WIMAL_SOURCE_DIR
    "${CMAKE_CURRENT_SOURCE_DIR}/wimal"
    CACHE STRING
    LLVM_EXTERNAL_WIMAL_SOURCE_DIR
)

# Enable clang
set(LLVM_TOOL_CLANG_BUILD ON CACHE BOOL LLVM_TOOL_CLANG_BUILD)
set(
    LLVM_EXTERNAL_CLANG_SOURCE_DIR
    "${CMAKE_CURRENT_SOURCE_DIR}/clang"
    CACHE STRING
    LLVM_EXTERNAL_CLANG_SOURCE_DIR
)
# Disable clang dylib
set(CLANG_LINK_CLANG_DYLIB OFF CACHE BOOL CLANG_LINK_CLANG_DYLIB)

# Enable lld
set(LLVM_TOOL_LLD_BUILD ON CACHE BOOL LLVM_TOOL_LLD_BUILD)
set(
    LLVM_EXTERNAL_LLD_SOURCE_DIR
    "${CMAKE_CURRENT_SOURCE_DIR}/lld"
    CACHE STRING
    LLVM_EXTERNAL_LLD_SOURCE_DIR
)

# Enable tapi
set(
    LLVM_EXTERNAL_TAPI_SOURCE_DIR
    "${CMAKE_CURRENT_SOURCE_DIR}/tapi"
    CACHE STRING
    LLVM_EXTERNAL_TAPI_SOURCE_DIR
)

# Enable ld64
set(
    LLVM_EXTERNAL_LD64_SOURCE_DIR
    "${CMAKE_CURRENT_SOURCE_DIR}/ld64"
    CACHE STRING
    LLVM_EXTERNAL_LD64_SOURCE_DIR
)

# Enable cctools
set(
    LLVM_EXTERNAL_CCTOOLS_SOURCE_DIR
    "${CMAKE_CURRENT_SOURCE_DIR}/cctools"
    CACHE STRING
    LLVM_EXTERNAL_CCTOOLS_SOURCE_DIR
)

# Skip unnecessary components
set(CLANG_INCLUDE_TESTS OFF CACHE BOOL CLANG_INCLUDE_TESTS)
set(CLANG_INCLUDE_DOCS OFF CACHE BOOL CLANG_INCLUDE_DOCS)

# Skip unnecessary builds
set(CLANG_BUILD_EXAMPLES OFF CACHE BOOL CLANG_BUILD_EXAMPLES)

<<<<<<< HEAD
# Disable Z3 resolver
set(LLVM_ENABLE_Z3_SOLVER OFF CACHE BOOL LLVM_ENABLE_Z3_SOLVER)
=======
set(LINKER_SUPPORTS_COLOR_DIAGNOSTICS OFF CACHE BOOL LINKER_SUPPORTS_COLOR_DIAGNOSTICS)
>>>>>>> 56a8b414

# Add LLVM
add_subdirectory(llvm)

# Fix missing header "mach-o/compact_unwind_encoding.h"
target_include_directories(lldMachO2 PRIVATE ld64/port)

# Fix dependencies
add_dependencies(LLVMSupport zlibstatic)

# Add install targets for wimal
add_llvm_install_targets(install-wimal COMPONENT wimal DEPENDS wimal)

# Add install targets for ld64
add_llvm_install_targets(install-ld64 COMPONENT ld64 DEPENDS ld64)

# Add install targets for cctools
add_llvm_install_targets(install-cctools COMPONENT cctools DEPENDS cctools)

# Add install target for llvm-tblgen
install(
    FILES
    ${CMAKE_BINARY_DIR}/llvm/bin/llvm-tblgen
    ${CMAKE_BINARY_DIR}/llvm/bin/clang-tblgen
    PERMISSIONS
    OWNER_WRITE
    OWNER_READ GROUP_READ WORLD_READ
    OWNER_EXECUTE GROUP_EXECUTE WORLD_EXECUTE
    DESTINATION bin
    COMPONENT tablegen
)
add_llvm_install_targets(install-tablegen COMPONENT tablegen DEPENDS llvm-tblgen clang-tblgen)

# Fix cross-compiling issues
execute_process(
    COMMAND cmake -E create_symlink "${CMAKE_BINARY_DIR}/llvm/bin" "${CMAKE_BINARY_DIR}/bin"
)

# Add all install targets
add_custom_target(
    installation DEPENDS

    install-tablegen-stripped

    install-LLVM-stripped

    install-LLVMgold-stripped

    install-wimal-stripped

    install-llvm-ar-stripped
    install-llvm-nm-stripped
    install-llvm-objcopy-stripped
    install-llvm-objdump-stripped
    install-llvm-ranlib-stripped
    install-llvm-readelf-stripped
    install-llvm-strip-stripped
    install-llvm-rc-stripped
    install-llvm-symbolizer-stripped
    install-dsymutil-stripped
    install-llvm-lipo-stripped
    install-llvm-install-name-tool-stripped

    install-clang-stripped
    install-clang-resource-headers-stripped

    install-lld-stripped

    install-ld64-stripped
)<|MERGE_RESOLUTION|>--- conflicted
+++ resolved
@@ -172,12 +172,11 @@
 # Skip unnecessary builds
 set(CLANG_BUILD_EXAMPLES OFF CACHE BOOL CLANG_BUILD_EXAMPLES)
 
-<<<<<<< HEAD
 # Disable Z3 resolver
 set(LLVM_ENABLE_Z3_SOLVER OFF CACHE BOOL LLVM_ENABLE_Z3_SOLVER)
-=======
+
+# Disable linker color diagnostics
 set(LINKER_SUPPORTS_COLOR_DIAGNOSTICS OFF CACHE BOOL LINKER_SUPPORTS_COLOR_DIAGNOSTICS)
->>>>>>> 56a8b414
 
 # Add LLVM
 add_subdirectory(llvm)
